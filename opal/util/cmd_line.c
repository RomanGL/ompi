/*
 * Copyright (c) 2004-2005 The Trustees of Indiana University and Indiana
 *                         University Research and Technology
 *                         Corporation.  All rights reserved.
 * Copyright (c) 2004-2006 The University of Tennessee and The University
 *                         of Tennessee Research Foundation.  All rights
 *                         reserved.
 * Copyright (c) 2004-2005 High Performance Computing Center Stuttgart, 
 *                         University of Stuttgart.  All rights reserved.
 * Copyright (c) 2004-2005 The Regents of the University of California.
 *                         All rights reserved.
 * $COPYRIGHT$
 * 
 * Additional copyrights may follow
 * 
 * $HEADER$
 */

#include "opal_config.h"

#include <stdio.h>
#ifdef HAVE_STRING_H
#include <string.h>
#endif  /* HAVE_STRING_H */
#include <ctype.h>

#include "opal/class/opal_object.h"
#include "opal/class/opal_list.h"
#include "opal/threads/mutex.h"
#include "opal/util/argv.h"
#include "opal/util/cmd_line.h"
#include "opal/util/strncpy.h"
#include "opal/util/output.h"
#include "opal/mca/base/mca_base_param.h"
#include "opal/constants.h"


/*
 * Some usage message constants
 *
 * Max width for param listings before the description will be listed
 * on the next line
 */
#define PARAM_WIDTH 25
/*
 * Max length of any line in the usage message
 */
#define MAX_WIDTH 76

/*
 * Description of a command line option
 */
struct cmd_line_option_t {
    opal_list_item_t super;

    char clo_short_name;
    char *clo_single_dash_name;
    char *clo_long_name;

    int clo_num_params;
    char *clo_description;

    opal_cmd_line_type_t clo_type;
    char *clo_mca_param_env_var;
    void *clo_variable_dest;
    bool clo_variable_set;
};
typedef struct cmd_line_option_t cmd_line_option_t;
static void option_constructor(cmd_line_option_t *cmd);
static void option_destructor(cmd_line_option_t *cmd);

OBJ_CLASS_INSTANCE(cmd_line_option_t,
                   opal_list_item_t,
                   option_constructor, option_destructor);

/*
 * An option that was used in the argv that was parsed
 */
struct cmd_line_param_t {
    opal_list_item_t super;

    /* Note that clp_arg points to storage "owned" by someone else; it
       has the original option string by referene, not by value.
       Hence, it should not be free()'ed. */

    char *clp_arg;

    /* Pointer to the existing option.  This is also by reference; it
       should not be free()ed. */

    cmd_line_option_t *clp_option;

    /* This argv array is a list of all the parameters of this option.
       It is owned by this parameter, and should be freed when this
       param_t is freed. */

    int clp_argc;
    char **clp_argv;
};
typedef struct cmd_line_param_t cmd_line_param_t;
static void param_constructor(cmd_line_param_t *cmd);
static void param_destructor(cmd_line_param_t *cmd);
OBJ_CLASS_INSTANCE(cmd_line_param_t,
                   opal_list_item_t,
                   param_constructor, param_destructor);

/*
 * Instantiate the opal_cmd_line_t class
 */
static void cmd_line_constructor(opal_cmd_line_t *cmd);
static void cmd_line_destructor(opal_cmd_line_t *cmd);
OBJ_CLASS_INSTANCE(opal_cmd_line_t,
                   opal_object_t,
                   cmd_line_constructor,
                   cmd_line_destructor);

/*
 * Private variables
 */
static char special_empty_token[] = {
    1, 2, 3, 4, 5, 6, 7, 8, 9, 10, '\0'
};

/*
 * Private functions
 */
static int make_opt(opal_cmd_line_t *cmd, opal_cmd_line_init_t *e);
static void free_parse_results(opal_cmd_line_t *cmd);
static int split_shorts(opal_cmd_line_t *cmd,
                        char *token, char **args, 
                        int *output_argc, char ***output_argv, 
                        int *num_args_used, bool ignore_unknown);
static cmd_line_option_t *find_option(opal_cmd_line_t *cmd, 
                                      const char *option_name);
static void set_dest(cmd_line_option_t *option, char *sval);
static void fill(const cmd_line_option_t *a, char result[3][BUFSIZ]);
static int qsort_callback(const void *a, const void *b);


/*
 * Create an entire command line handle from a table
 */
int opal_cmd_line_create(opal_cmd_line_t *cmd,
                         opal_cmd_line_init_t *table)
{
    int i, ret;

    /* Check bozo case */

    if (NULL == cmd) {
        return OPAL_ERR_BAD_PARAM;
    }
    OBJ_CONSTRUCT(cmd, opal_cmd_line_t);

    /* Ensure we got a table */

    if (NULL == table) {
        return OPAL_SUCCESS;
    }

    /* Loop through the table */

    for (i = 0; ; ++i) {

        /* Is this the end? */

        if ('\0' == table[i].ocl_cmd_short_name &&
            NULL == table[i].ocl_cmd_single_dash_name &&
            NULL == table[i].ocl_cmd_long_name) {
            break;
        }

        /* Nope -- it's an entry.  Process it. */

        ret = make_opt(cmd, &table[i]);
    }

    return OPAL_SUCCESS;
}


/*
 * Create a command line option, --long-name and/or -s (short name).
 */
int opal_cmd_line_make_opt(opal_cmd_line_t *cmd, char short_name, 
                          const char *long_name, int num_params, 
                          const char *desc)
{
    opal_cmd_line_init_t e;

    e.ocl_mca_type_name = NULL;
    e.ocl_mca_component_name = NULL;
    e.ocl_mca_param_name = NULL;

    e.ocl_cmd_short_name = short_name;
    e.ocl_cmd_single_dash_name = NULL;
    e.ocl_cmd_long_name = long_name;

    e.ocl_num_params = num_params;

    e.ocl_variable_dest = NULL;
    e.ocl_variable_type = OPAL_CMD_LINE_TYPE_NULL;

    e.ocl_description = desc;

    return make_opt(cmd, &e);
}


/*
 * Create a command line option, --long-name and/or -s (short name).
 */
int opal_cmd_line_make_opt3(opal_cmd_line_t *cmd, char short_name, 
                            const char *sd_name, const char *long_name, 
                            int num_params, const char *desc)
{
    opal_cmd_line_init_t e;

    e.ocl_mca_type_name = NULL;
    e.ocl_mca_component_name = NULL;
    e.ocl_mca_param_name = NULL;

    e.ocl_cmd_short_name = short_name;
    e.ocl_cmd_single_dash_name = sd_name;
    e.ocl_cmd_long_name = long_name;

    e.ocl_num_params = num_params;

    e.ocl_variable_dest = NULL;
    e.ocl_variable_type = OPAL_CMD_LINE_TYPE_NULL;

    e.ocl_description = desc;

    return make_opt(cmd, &e);
}


/*
 * Parse a command line according to a pre-built OPAL command line
 * handle.
 */
int opal_cmd_line_parse(opal_cmd_line_t *cmd, bool ignore_unknown,
                        int argc, char **argv)
{
    int i, j, orig, ret;
    cmd_line_option_t *option;
    cmd_line_param_t *param;
    bool is_unknown;
    bool is_option;
    bool has_unknowns;
    char **shortsv;
    int shortsc;
    int num_args_used;

    /* Bozo check */

    if (0 == argc || NULL == argv) {
        return OPAL_SUCCESS;
    }

    /* Thread serialization */

    opal_mutex_lock(&cmd->lcl_mutex);

    /* Free any parsed results that are already on this handle */

    free_parse_results(cmd);

    /* Analyze each token */

    cmd->lcl_argc = argc;
    cmd->lcl_argv = opal_argv_copy(argv);

    /* Now traverse the easy-to-parse sequence of tokens.  Note that
       incrementing i must happen elsehwere; it can't be the third
       clause in the "if" statement. */

    param = NULL;
    option = NULL;
    has_unknowns = false;
    for (i = 1; i < cmd->lcl_argc; ) {
        is_unknown = false;
        is_option = false;

        /* Are we done?  i.e., did we find the special "--" token?  If
           so, copy everying beyond it into the tail (i.e., don't
           bother copying the "--" into the tail). */

        if (0 == strcmp(cmd->lcl_argv[i], "--")) {
            ++i;
            while (i < cmd->lcl_argc) {
                opal_argv_append(&cmd->lcl_tail_argc, &cmd->lcl_tail_argv, 
                                 cmd->lcl_argv[i]);
                ++i;
            }

            break;
        }

        /* If it's not an option, then we've found an unrecognized
           token. */

        else if ('-' != cmd->lcl_argv[i][0]) {
            is_unknown = true;
        }

        /* Nope, this is supposedly an option.  Is it a long name? */

        else if (0 == strncmp(cmd->lcl_argv[i], "--", 2)) {
            is_option = true;
            option = find_option(cmd, cmd->lcl_argv[i] + 2);
        }

        /* It could be a short name.  Is it? */

        else {
            option = find_option(cmd, cmd->lcl_argv[i] + 1);

            /* If we didn't find it, try to split it into shorts.  If
               we find the short option, replace lcl_argv[i] and
               insert the rest into lcl_argv starting after position
               i.  If we don't find the short option, don't do
               anything to lcl_argv so that it can fall through to the
               error condition, below. */

            if (NULL == option) {
                shortsv = NULL;
                shortsc = 0;
                ret = split_shorts(cmd, cmd->lcl_argv[i] + 1, 
                                   &(cmd->lcl_argv[i + 1]),
                                   &shortsc, &shortsv, 
                                   &num_args_used, ignore_unknown);
                if (OPAL_SUCCESS == ret) {
                    option = find_option(cmd, shortsv[0] + 1);

                    if (NULL != option) {
                        opal_argv_delete(&cmd->lcl_argc,
			                 &cmd->lcl_argv, i,
                                         1 + num_args_used);
                        opal_argv_insert(&cmd->lcl_argv, i, shortsv);
                        cmd->lcl_argc = opal_argv_count(cmd->lcl_argv);
                    } else {
                        is_unknown = true;
                    }
                    opal_argv_free(shortsv);
                } else {
                    is_unknown = true;
                }
            }

            if (NULL != option) {
                is_option = true;
            }
        }

        /* If we figured out above that this is an option, handle it */

        if (is_option) {
            if (NULL == option) {
                is_unknown = true;
            } else {
                is_unknown = false;
                orig = i;
                ++i;

                /* Suck down the following parameters that belong to
                   this option.  If we run out of parameters, or find
                   that any of them are the special_empty_param
                   (insertted by split_shorts()), then print an error
                   and return. */

                param = OBJ_NEW(cmd_line_param_t);
                if (NULL == param) {
                    opal_mutex_unlock(&cmd->lcl_mutex);
                    return OPAL_ERR_OUT_OF_RESOURCE;
                }
                param->clp_arg = cmd->lcl_argv[i];
                param->clp_option = option;

                /* If we have any parameters to this option, suck down
                   tokens starting one beyond the token that we just
                   recognized */

                for (j = 0; j < option->clo_num_params; ++j, ++i) {

                    /* If we run out of parameters, error */

                    if (i >= cmd->lcl_argc) {
                        opal_output(0, "Error: option \"%s\" did not have "
                                    "enough parameters (%d)",
                                    cmd->lcl_argv[orig],
                                    option->clo_num_params);
                        OBJ_RELEASE(param);
                        i = cmd->lcl_argc;
                        break;
                    } else {
                        if (0 == strcmp(cmd->lcl_argv[i], 
                                        special_empty_token)) {
                            opal_output(0, "Error: option \"%s\" did not have "
                                        "enough parameters (%d)",
                                        cmd->lcl_argv[orig],
                                        option->clo_num_params);
                            if (NULL != param->clp_argv)
                                opal_argv_free(param->clp_argv);
                            OBJ_RELEASE(param);
                            i = cmd->lcl_argc;
                            break;
                        } 

                        /* Otherwise, save this parameter */

                        else {
                            /* Save in the argv on the param entry */

                            opal_argv_append(&param->clp_argc,
                                             &param->clp_argv, 
                                             cmd->lcl_argv[i]);

                            /* If it's the first, save it in the
                               variable dest and/or MCA parameter */

                            if (0 == j &&
                                (NULL != option->clo_mca_param_env_var ||
                                 NULL != option->clo_variable_dest)) {
                                set_dest(option, cmd->lcl_argv[i]);
                            }
                        }
                    }
                }

                /* If there are no options to this command, see if we
                   need to set a boolean value to "true". */

                if (0 == option->clo_num_params) {
                    set_dest(option, "1");
                }

                /* If we succeeded in all that, save the param to the
                   list on the opal_cmd_line_t handle */

                if (NULL != param) {
                    opal_list_append(&cmd->lcl_params, &param->super);
                }
            }
        }

        /* If we figured out above that this was an unknown option,
           handle it.  Copy everything (including the current token)
           into the tail.  If we're not ignoring unknowns, then print
           an error and return. 
        */

        if (is_unknown) {
            has_unknowns = true;
            if (!ignore_unknown) {
                opal_output(0, "Error: unknown option \"%s\"", 
                            cmd->lcl_argv[i]);
            }
            while (i < cmd->lcl_argc) {
                opal_argv_append(&cmd->lcl_tail_argc, &cmd->lcl_tail_argv, 
                                 cmd->lcl_argv[i]);
                ++i;
            }
        }
    }

    /* Thread serialization */

    opal_mutex_unlock(&cmd->lcl_mutex);

    /* All done */
    if(has_unknowns && !ignore_unknown) {
        return OPAL_ERR_BAD_PARAM;
    }

    return OPAL_SUCCESS;
}


/*
 * Return a consolidated "usage" message for a OPAL command line handle.
 */
char *opal_cmd_line_get_usage_msg(opal_cmd_line_t *cmd)
{
<<<<<<< HEAD
    int i, len, prev_len;
=======
    size_t i, len, prev_len;
>>>>>>> 640178c4
    int argc;
    size_t j;
    char **argv;
    char *ret, temp[MAX_WIDTH * 2], line[MAX_WIDTH * 2];
    char *start, *desc, *ptr;
    opal_list_item_t *item;
    cmd_line_option_t *option, **sorted;
    bool filled;

    /* Thread serialization */

    opal_mutex_lock(&cmd->lcl_mutex);

    /* Make an argv of all the usage strings */

    prev_len = 0;
    argc = 0;
    argv = NULL;
    ret = NULL;

    /* First, take the original list and sort it */

    sorted = (cmd_line_option_t**)malloc(sizeof(cmd_line_option_t *) * 
                                         opal_list_get_size(&cmd->lcl_options));
    if (NULL == sorted) {
        return NULL;
    }
    for (i = 0, item = opal_list_get_first(&cmd->lcl_options); 
         opal_list_get_end(&cmd->lcl_options) != item;
         ++i, item = opal_list_get_next(item)) {
        sorted[i] = (cmd_line_option_t *) item;
    }
    qsort(sorted, i, sizeof(cmd_line_option_t*), qsort_callback);

    /* Now go through the sorted array and make the strings */

    for (j = 0; j < opal_list_get_size(&cmd->lcl_options); ++j) {
        option = sorted[j];
        if (NULL != option->clo_description) {
            
            /* Build up the output line */

            filled = false;
            line[0] = '\0';
            if ('\0' != option->clo_short_name) {
                line[0] = '-';
                line[1] = option->clo_short_name;
                filled = true;
            } else {
                line[0] = ' ';
                line[1] = ' ';
            }
            line[2] = '\0';
            line[3] = '\0';
            if (NULL != option->clo_single_dash_name) {
                line[2] = (filled) ? '|' : ' ';
                strcat(line, "-");
                strcat(line, option->clo_single_dash_name);
                filled = true;
            }
            if (NULL != option->clo_long_name) {
                if (filled) {
                    strcat(line, "|");
                } else {
                    strcat(line, " ");
                }
                strcat(line, "--");
                strcat(line, option->clo_long_name);
                filled = true;
            }
            strcat(line, " ");
            for (i = 0; (int)i < option->clo_num_params; ++i) {
                len = sizeof(temp);
                snprintf(temp, len, "<arg%d> ", (int)i);
                strcat(line, temp);
            }
            if (option->clo_num_params > 0) {
                strcat(line, " ");
            }

            /* If we're less than param width, then start adding the
               description to this line.  Otherwise, finish this line
               and start adding the description on the next line. */

            if (strlen(line) > PARAM_WIDTH) {
                opal_argv_append(&argc, &argv, line);

                /* Now reset the line to be all blanks up to
                   PARAM_WIDTH so that we can start adding the
                   description */

                memset(line, ' ', PARAM_WIDTH);
                line[PARAM_WIDTH] = '\0';
            } else {

                /* Add enough blanks to the end of the line so that we
                   can start adding the description */

                for (i = strlen(line); i < PARAM_WIDTH; ++i) {
                    line[i] = ' ';
                }
                line[i] = '\0';
            }

            /* Loop over adding the description to the array, breaking
               the string at most at MAX_WIDTH characters.  We need a
               modifyable description (for simplicity), so strdup the
               clo_description (because it's likely a compiler
               constant, and may barf if we write temporary \0's in
               the middle). */

            desc = strdup(option->clo_description);
            if (NULL == desc) {
                return strdup("");
            }
            start = desc;
            len = strlen(desc);
            do {

                /* Trim off leading whitespace */

                while (isspace(*start) && start < desc + len) {
                    ++start;
                }
                if (start >= desc + len) {
                    break;
                }

                /* Last line */

                if (strlen(start) < (MAX_WIDTH - PARAM_WIDTH)) {
                    strcat(line, start);
                    opal_argv_append(&argc, &argv, line);
                    break;
                }

                /* We have more than 1 line's worth left -- find this
                   line's worth and add it to the array.  Then reset
                   and loop around to get the next line's worth. */

                for (ptr = start + (MAX_WIDTH - PARAM_WIDTH); 
                     ptr > start; --ptr) {
                    if (isspace(*ptr)) {
                        *ptr = '\0';
                        strcat(line, start);
                        opal_argv_append(&argc, &argv, line);

                        start = ptr + 1;
                        memset(line, ' ', PARAM_WIDTH);
                        line[PARAM_WIDTH] = '\0';
                        break;
                    }
                }

                /* If we got all the way back to the beginning of the
                   string, then go forward looking for a whitespace
                   and break there. */

                if (ptr == start) {
                    for (ptr = start + (MAX_WIDTH - PARAM_WIDTH); 
                         ptr < start + len; ++ptr) {
                        if (isspace(*ptr)) {
                            *ptr = '\0';

                            strcat(line, start);
                            opal_argv_append(&argc, &argv, line);
                            
                            start = ptr + 1;
                            memset(line, ' ', PARAM_WIDTH);
                            line[PARAM_WIDTH] = '\0';
                            break;
                        }
                    }

                    /* If we reached the end of the string with no
                       whitespace, then just add it on and be done */

                    if (ptr >= start + len) {
                        strcat(line, start);
                        opal_argv_append(&argc, &argv, line);
                        start = desc + len + 1;
                    }
                }
            } while (start < desc + len);
            free(desc);
        }
    }
    if (NULL != argv) {
        ret = opal_argv_join(argv, '\n');
        opal_argv_free(argv);
    } else {
        ret = strdup("");
    }

    /* Thread serialization */

    opal_mutex_unlock(&cmd->lcl_mutex);

    /* All done */
 
    return ret;
}


/*
 * Test if a given option was taken on the parsed command line.
 */
bool opal_cmd_line_is_taken(opal_cmd_line_t *cmd, const char *opt)
{
    return (opal_cmd_line_get_ninsts(cmd, opt) > 0);
}


/*
 * Return the number of instances of an option found during parsing.
 */
int opal_cmd_line_get_ninsts(opal_cmd_line_t *cmd, const char *opt)
{
    int ret;
    opal_list_item_t *item;
    cmd_line_param_t *param;
    cmd_line_option_t *option;

    /* Thread serialization */

    opal_mutex_lock(&cmd->lcl_mutex);

    /* Find the corresponding option.  If we find it, look through all
       the parsed params and see if we have any matches. */

    ret = 0;
    option = find_option(cmd, opt);
    if (NULL != option) {
        for (item = opal_list_get_first(&cmd->lcl_params); 
             opal_list_get_end(&cmd->lcl_params) != item;
             item = opal_list_get_next(item)) {
            param = (cmd_line_param_t *) item;
            if (param->clp_option == option) {
                ++ret;
            }
        }
    }

    /* Thread serialization */

    opal_mutex_unlock(&cmd->lcl_mutex);

    /* All done */

    return ret;
}


/*
 * Return a specific parameter for a specific instance of a option
 * from the parsed command line.
 */
char *opal_cmd_line_get_param(opal_cmd_line_t *cmd, const char *opt, int inst, 
                              int idx)
{
    int num_found;
    opal_list_item_t *item;
    cmd_line_param_t *param;
    cmd_line_option_t *option;

    /* Thread serialization */

    opal_mutex_lock(&cmd->lcl_mutex);

    /* Find the corresponding option.  If we find it, look through all
       the parsed params and see if we have any matches. */

    num_found = 0;
    option = find_option(cmd, opt);
    if (NULL != option) {

        /* Ensure to check for the case where the user has asked for a
           parameter index greater than we will have */

        if (idx < option->clo_num_params) {
            for (item = opal_list_get_first(&cmd->lcl_params); 
                 opal_list_get_end(&cmd->lcl_params) != item;
                 item = opal_list_get_next(item)) {
                param = (cmd_line_param_t *) item;
                if (param->clp_option == option) {
                    if (num_found == inst) {
                        opal_mutex_unlock(&cmd->lcl_mutex);
                        return param->clp_argv[idx];
                    }
                    ++num_found;
                }
            }
        }
    }
    
    /* Thread serialization */
    
    opal_mutex_unlock(&cmd->lcl_mutex);
    
    /* All done */

    return NULL;
}


/*
 * Return the number of arguments parsed on a OPAL command line handle.
 */
int opal_cmd_line_get_argc(opal_cmd_line_t *cmd)
{
    return (NULL != cmd) ? cmd->lcl_argc : OPAL_ERROR;
}


/*
 * Return a string argument parsed on a OPAL command line handle.
 */
char *opal_cmd_line_get_argv(opal_cmd_line_t *cmd, int index)
{
    return (NULL == cmd) ? NULL :
        (index >= cmd->lcl_argc || index < 0) ? NULL : cmd->lcl_argv[index];
}


/*
 * Return the entire "tail" of unprocessed argv from a OPAL command
 * line handle.
 */
int opal_cmd_line_get_tail(opal_cmd_line_t *cmd, int *tailc, char ***tailv)
{
    if (NULL != cmd) {
        opal_mutex_lock(&cmd->lcl_mutex);
        *tailc = cmd->lcl_tail_argc;
        *tailv = opal_argv_copy(cmd->lcl_tail_argv);
        opal_mutex_unlock(&cmd->lcl_mutex);
        return OPAL_SUCCESS;
    } else {
        return OPAL_ERROR;
    }
}


/**************************************************************************
 * Static functions
 **************************************************************************/

static void option_constructor(cmd_line_option_t *o)
{
    o->clo_short_name = '\0';
    o->clo_single_dash_name = NULL;
    o->clo_long_name = NULL;
    o->clo_num_params = 0;
    o->clo_description = NULL;

    o->clo_type = OPAL_CMD_LINE_TYPE_NULL;
    o->clo_mca_param_env_var = NULL;
    o->clo_variable_dest = NULL;
    o->clo_variable_set = false;
}


static void option_destructor(cmd_line_option_t *o)
{
    if (NULL != o->clo_single_dash_name) {
        free(o->clo_single_dash_name);
    }
    if (NULL != o->clo_long_name) {
        free(o->clo_long_name);
    }
    if (NULL != o->clo_description) {
        free(o->clo_description);
    }
    if (NULL != o->clo_mca_param_env_var) {
        free(o->clo_mca_param_env_var);
    }
}


static void param_constructor(cmd_line_param_t *p)
{
    p->clp_arg = NULL;
    p->clp_option = NULL;
    p->clp_argc = 0;
    p->clp_argv = NULL;
}


static void param_destructor(cmd_line_param_t *p)
{
    if (NULL != p->clp_argv) {
        opal_argv_free(p->clp_argv);
    }
}


static void cmd_line_constructor(opal_cmd_line_t *cmd)
{
    /* Initialize the mutex.  Since we're creating (and therefore the
       only thread that has this instance), there's no need to lock it
       right now. */

    OBJ_CONSTRUCT(&cmd->lcl_mutex, opal_mutex_t);

    /* Initialize the lists */

    OBJ_CONSTRUCT(&cmd->lcl_options, opal_list_t);
    OBJ_CONSTRUCT(&cmd->lcl_params, opal_list_t);

    /* Initialize the argc/argv pairs */

    cmd->lcl_argc = 0;
    cmd->lcl_argv = NULL;
    cmd->lcl_tail_argc = 0;
    cmd->lcl_tail_argv = NULL;
}


static void cmd_line_destructor(opal_cmd_line_t *cmd)
{
    opal_list_item_t *item;

    /* Free the contents of the options list (do not free the list
       itself; it was not allocated from the heap) */

    for (item = opal_list_remove_first(&cmd->lcl_options);
         NULL != item;
         item = opal_list_remove_first(&cmd->lcl_options)) {
        OBJ_RELEASE(item);
    }

    /* Free any parsed results */

    free_parse_results(cmd);

    /* Destroy the lists */

    OBJ_DESTRUCT(&cmd->lcl_options);
    OBJ_DESTRUCT(&cmd->lcl_params);

    /* Destroy the mutex */

    OBJ_DESTRUCT(&cmd->lcl_mutex);
}


static int make_opt(opal_cmd_line_t *cmd, opal_cmd_line_init_t *e)
{
    cmd_line_option_t *option;

    /* Bozo checks */

    if (NULL == cmd) {
        return OPAL_ERR_BAD_PARAM;
    } else if ('\0' == e->ocl_cmd_short_name && 
               NULL == e->ocl_cmd_single_dash_name && 
               NULL == e->ocl_cmd_long_name) {
        return OPAL_ERR_BAD_PARAM;
    } else if (e->ocl_num_params < 0) {
        return OPAL_ERR_BAD_PARAM;
    }

    /* Allocate and fill an option item */

    option = OBJ_NEW(cmd_line_option_t);
    if (NULL == option) {
        return OPAL_ERR_OUT_OF_RESOURCE;
    }

    option->clo_short_name = e->ocl_cmd_short_name;
    if (NULL != e->ocl_cmd_single_dash_name) {
        option->clo_single_dash_name = strdup(e->ocl_cmd_single_dash_name);
    }
    if (NULL != e->ocl_cmd_long_name) {
        option->clo_long_name = strdup(e->ocl_cmd_long_name);
    }
    option->clo_num_params = e->ocl_num_params;
    if (NULL != e->ocl_description) {
        option->clo_description = strdup(e->ocl_description);
    }

    option->clo_type = e->ocl_variable_type;
    option->clo_variable_dest = e->ocl_variable_dest;
    if (NULL != e->ocl_mca_type_name) {
        option->clo_mca_param_env_var = 
            mca_base_param_environ_variable(e->ocl_mca_type_name,
                                            e->ocl_mca_component_name,
                                            e->ocl_mca_param_name);
    }

    /* Append the item, serializing thread access */

    opal_mutex_lock(&cmd->lcl_mutex);
    opal_list_append(&cmd->lcl_options, &option->super);
    opal_mutex_unlock(&cmd->lcl_mutex);

    /* All done */

    return OPAL_SUCCESS;
}


static void free_parse_results(opal_cmd_line_t *cmd)
{
    opal_list_item_t *item;

    /* Free the contents of the params list (do not free the list
       itself; it was not allocated from the heap) */

    for (item = opal_list_remove_first(&cmd->lcl_params);
         NULL != item; 
         item = opal_list_remove_first(&cmd->lcl_params)) {
        OBJ_RELEASE(item);
    }

    /* Free the argv's */

    if (NULL != cmd->lcl_argv) {
        opal_argv_free(cmd->lcl_argv);
    }
    cmd->lcl_argv = NULL;
    cmd->lcl_argc = 0;

    if (NULL != cmd->lcl_tail_argv) {
        opal_argv_free(cmd->lcl_tail_argv);
    }
    cmd->lcl_tail_argv = NULL;
    cmd->lcl_tail_argc = 0;
}


/*
 * Traverse a token and split it into individual letter options (the
 * token has already been certified to not be a long name and not be a
 * short name).  Ensure to differentiate the resulting options from
 * "single dash" names.
 */
static int split_shorts(opal_cmd_line_t *cmd, char *token, char **args, 
                        int *output_argc, char ***output_argv, 
                        int *num_args_used, bool ignore_unknown)
{
    int i, j, len;
    cmd_line_option_t *option;
    char fake_token[3];
    int num_args;

    /* Setup that we didn't use any of the args */

    num_args = opal_argv_count(args);
    *num_args_used = 0;

    /* Traverse the token.  If it's empty (e.g., if someone passes a
       "-" token, which, since the upper level calls this function as
       (argv[i] + 1), will be empty by the time it gets down here),
       just return that we didn't find a short option. */

    len = (int)strlen(token);
    if (0 == len) {
        return OPAL_ERR_BAD_PARAM;
    }
    fake_token[0] = '-';
    fake_token[2] = '\0';
    for (i = 0; i < len; ++i) {
        fake_token[1] = token[i];
        option = find_option(cmd, fake_token + 1);

        /* If we don't find the option, either return an error or pass
           it through unmodified to the new argv */

        if (NULL == option) {
            if (!ignore_unknown) {
                return OPAL_ERR_BAD_PARAM;
            } else {
                opal_argv_append(output_argc, output_argv, fake_token);
            }
        } 

        /* If we do find the option, copy it and all of its parameters
           to the output args.  If we run out of paramters (i.e., no
           more tokens in the original argv), that error will be
           handled at a higher level) */

        else {
            opal_argv_append(output_argc, output_argv, fake_token);
            for (j = 0; j < option->clo_num_params; ++j) {
                if (*num_args_used < num_args) {
                    opal_argv_append(output_argc, output_argv,
                                     args[*num_args_used]);
                    ++(*num_args_used);
                } else {
                    opal_argv_append(output_argc, output_argv, 
                                     special_empty_token);
                }
            }
        }
    }

    /* All done */

    return OPAL_SUCCESS;
}


static cmd_line_option_t *find_option(opal_cmd_line_t *cmd, 
                                      const char *option_name)
{
    opal_list_item_t *item;
    cmd_line_option_t *option;

    /* Iterate through the list of options hanging off the
       opal_cmd_line_t and see if we find a match in either the short
       or long names */

    for (item = opal_list_get_first(&cmd->lcl_options);
         opal_list_get_end(&cmd->lcl_options) != item;
         item = opal_list_get_next(item)) {
        option = (cmd_line_option_t *) item;
        if ((NULL != option->clo_long_name &&
             0 == strcmp(option_name, option->clo_long_name)) ||
            (NULL != option->clo_single_dash_name &&
             0 == strcmp(option_name, option->clo_single_dash_name)) ||
            (strlen(option_name) == 1 &&
             option_name[0] == option->clo_short_name)) {
            return option;
        }
    }

    /* Not found */
    
    return NULL;
}


static void set_dest(cmd_line_option_t *option, char *sval)
{
    int ival = atoi(sval);
    long lval = strtol(sval, NULL, 10);
    char *str = NULL;

    /* Set MCA param.  We do this in the environment because the MCA
       parameter may not have been registered yet -- and if it isn't
       registered, we don't really want to register a dummy one
       because we don't know what it's type and default value should
       be.  These are solvable problems (e.g., make a re-registration
       overwrite everything), but it's far simpler to just leave the
       registered table alone and set an environment variable with the
       desired value.  The environment variable will get picked up
       during a nromal parameter lookup, and all will be well. */
    
    if (NULL != option->clo_mca_param_env_var) {
        switch(option->clo_type) {
        case OPAL_CMD_LINE_TYPE_STRING:
        case OPAL_CMD_LINE_TYPE_INT:
        case OPAL_CMD_LINE_TYPE_SIZE_T:
            asprintf(&str, "%s=%s", option->clo_mca_param_env_var, sval);
            break;
        case OPAL_CMD_LINE_TYPE_BOOL:
            asprintf(&str, "%s=1", option->clo_mca_param_env_var);
            break;
        default:
            break;
        }
        if (NULL != str) {
            putenv(str);
        }
    }

    /* Set variable */

    if (NULL != option->clo_variable_dest) {
        switch(option->clo_type) {
        case OPAL_CMD_LINE_TYPE_STRING:
            *((char**) option->clo_variable_dest) = strdup(sval);
            break;
        case OPAL_CMD_LINE_TYPE_INT:
            *((int*) option->clo_variable_dest) = ival;
            break;
        case OPAL_CMD_LINE_TYPE_SIZE_T:
            *((size_t*) option->clo_variable_dest) = lval;
            break;
        case OPAL_CMD_LINE_TYPE_BOOL:
            *((bool*) option->clo_variable_dest) = 1;
            break;
        default:
            break;
        }
    }
}


/*
 * Helper function to qsort_callback
 */
static void fill(const cmd_line_option_t *a, char result[3][BUFSIZ])
{
    int i = 0;

    result[0][0] = '\0';
    result[1][0] = '\0';
    result[2][0] = '\0';

    if ('\0' != a->clo_short_name) {
        snprintf(&result[i][0], BUFSIZ, "%c", a->clo_short_name);
        ++i;
    }
    if (NULL != a->clo_single_dash_name) {
        snprintf(&result[i][0], BUFSIZ, "%s", a->clo_single_dash_name);
        ++i;
    }
    if (NULL != a->clo_long_name) {
        snprintf(&result[i][0], BUFSIZ, "%s", a->clo_long_name);
        ++i;
    }
}


static int qsort_callback(const void *aa, const void *bb)
{
    int ret, i;
    char str1[3][BUFSIZ], str2[3][BUFSIZ];
    const cmd_line_option_t *a = *((const cmd_line_option_t**) aa);
    const cmd_line_option_t *b = *((const cmd_line_option_t**) bb);

    /* Icky comparison of command line options.  There are multiple
       forms of each command line option, so we first have to check
       which forms each option has.  Compare, in order: short name,
       single-dash name, long name. */

    fill(a, str1);
    fill(b, str2);

    for (i = 0; i < 3; ++i) {
        if (0 != (ret = strcasecmp(str1[i], str2[i]))) {
            return ret;
        }
    }

    /* Shrug -- they must be equal */

    return 0;
}<|MERGE_RESOLUTION|>--- conflicted
+++ resolved
@@ -482,11 +482,7 @@
  */
 char *opal_cmd_line_get_usage_msg(opal_cmd_line_t *cmd)
 {
-<<<<<<< HEAD
-    int i, len, prev_len;
-=======
     size_t i, len, prev_len;
->>>>>>> 640178c4
     int argc;
     size_t j;
     char **argv;
