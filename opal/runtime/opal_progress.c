--- conflicted
+++ resolved
@@ -196,16 +196,7 @@
          */
         sched_yield();
     }
-<<<<<<< HEAD
 #endif  /* OPAL_HAVE_SCHED_YIELD */
-#if OPAL_ENABLE_MULTI_THREADS
-    opal_atomic_add(&opal_progress_recursion_depth_counter, -1);
-#else
-    --opal_progress_recursion_depth_counter;
-#endif
-=======
-#endif  /* defined(HAVE_SCHED_YIELD) */
->>>>>>> 21b52dbd
 }
 
 
