# This is the VERSION file for Open MPI, describing the precise
# version of Open MPI in this distribution.  The various components of
# the version number below are combined to form a single version
# number string.

# major, minor, and release are generally combined in the form
# <major>.<minor>.<release>.  If release is zero, then it is omitted.

major=1
minor=2
release=3

# greek is used for alpha or beta release tags.  If it is non-empty,
# it will be appended to the version number.  It does not have to be
# numeric.  Common examples include a1 (alpha release 1),
# b1 (beta release 1), sc2005 (Super Computing 2005 release).  The
# only requirement is that it must be entirely printable ASCII 
# characters and have no white space.

<<<<<<< HEAD
greek=lanl1
=======
greek=rc2
>>>>>>> a3770cf7

# If want_svn=1, then the SVN r number will be included in the overall
# Open MPI version number in some form.

want_svn=0

# If svn_r=-1, then the SVN r number will be obtained dynamically at
# run time, either 1) via the "svnversion" command (if this is a
# Subversion checkout) in the form "r<svn_r>", or b) with the date (if
# this is not a Subversion checkout, and the svnversion command cannot
# be used) in the form of "svn<date>".  Alternatively, if svn_r is not
# -1, the value of svn_r will be directly appended to the version
# string.  This happens during "make dist", for example: if the
# distribution tarball is being made from an SVN checkout, the value
# of svn_r in this file is replaced with the output of "svnversion".

svn_r=r14060<|MERGE_RESOLUTION|>--- conflicted
+++ resolved
@@ -17,16 +17,12 @@
 # only requirement is that it must be entirely printable ASCII 
 # characters and have no white space.
 
-<<<<<<< HEAD
-greek=lanl1
-=======
 greek=rc2
->>>>>>> a3770cf7
 
 # If want_svn=1, then the SVN r number will be included in the overall
 # Open MPI version number in some form.
 
-want_svn=0
+want_svn=1
 
 # If svn_r=-1, then the SVN r number will be obtained dynamically at
 # run time, either 1) via the "svnversion" command (if this is a
@@ -38,4 +34,4 @@
 # distribution tarball is being made from an SVN checkout, the value
 # of svn_r in this file is replaced with the output of "svnversion".
 
-svn_r=r14060+svn_r=-1