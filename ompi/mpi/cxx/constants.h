// -*- c++ -*-
// 
// Copyright (c) 2004-2005 The Trustees of Indiana University and Indiana
//                         University Research and Technology
//                         Corporation.  All rights reserved.
// Copyright (c) 2004-2005 The University of Tennessee and The University
//                         of Tennessee Research Foundation.  All rights
//                         reserved.
// Copyright (c) 2004-2005 High Performance Computing Center Stuttgart, 
//                         University of Stuttgart.  All rights reserved.
// Copyright (c) 2004-2005 The Regents of the University of California.
//                         All rights reserved.
// $COPYRIGHT$
// 
// Additional copyrights may follow
// 
// $HEADER$
//


// return  codes
OMPI_DECLSPEC extern const int SUCCESS;
OMPI_DECLSPEC extern const int ERR_BUFFER;
OMPI_DECLSPEC extern const int ERR_COUNT;
OMPI_DECLSPEC extern const int ERR_TYPE;
OMPI_DECLSPEC extern const int ERR_TAG ;
OMPI_DECLSPEC extern const int ERR_COMM;
OMPI_DECLSPEC extern const int ERR_RANK;
OMPI_DECLSPEC extern const int ERR_REQUEST;
OMPI_DECLSPEC extern const int ERR_ROOT;
OMPI_DECLSPEC extern const int ERR_GROUP;
OMPI_DECLSPEC extern const int ERR_OP;
OMPI_DECLSPEC extern const int ERR_TOPOLOGY;
OMPI_DECLSPEC extern const int ERR_DIMS;
OMPI_DECLSPEC extern const int ERR_ARG;
OMPI_DECLSPEC extern const int ERR_UNKNOWN;
OMPI_DECLSPEC extern const int ERR_TRUNCATE;
OMPI_DECLSPEC extern const int ERR_OTHER;
OMPI_DECLSPEC extern const int ERR_INTERN;
OMPI_DECLSPEC extern const int ERR_PENDING;
OMPI_DECLSPEC extern const int ERR_IN_STATUS;
OMPI_DECLSPEC extern const int ERR_LASTCODE;

OMPI_DECLSPEC extern const int ERR_BASE;
OMPI_DECLSPEC extern const int ERR_INFO_VALUE;
OMPI_DECLSPEC extern const int ERR_INFO_KEY;
OMPI_DECLSPEC extern const int ERR_INFO_NOKEY;
OMPI_DECLSPEC extern const int ERR_KEYVAL;
OMPI_DECLSPEC extern const int ERR_NAME;
OMPI_DECLSPEC extern const int ERR_NO_MEM;
OMPI_DECLSPEC extern const int ERR_SERVICE;
OMPI_DECLSPEC extern const int ERR_SPAWN;
OMPI_DECLSPEC extern const int ERR_WIN;


// assorted constants
OMPI_DECLSPEC extern const void* BOTTOM;
OMPI_DECLSPEC extern const void* IN_PLACE;
OMPI_DECLSPEC extern const int PROC_NULL;
OMPI_DECLSPEC extern const int ANY_SOURCE;
OMPI_DECLSPEC extern const int ROOT;
OMPI_DECLSPEC extern const int ANY_TAG;
OMPI_DECLSPEC extern const int UNDEFINED;
OMPI_DECLSPEC extern const int BSEND_OVERHEAD;
OMPI_DECLSPEC extern const int KEYVAL_INVALID;
OMPI_DECLSPEC extern const int ORDER_C;
OMPI_DECLSPEC extern const int ORDER_FORTRAN;
OMPI_DECLSPEC extern const int DISTRIBUTE_BLOCK;
OMPI_DECLSPEC extern const int DISTRIBUTE_CYCLIC;
OMPI_DECLSPEC extern const int DISTRIBUTE_NONE;
OMPI_DECLSPEC extern const int DISTRIBUTE_DFLT_DARG;

// error-handling specifiers
OMPI_DECLSPEC extern const Errhandler  ERRORS_ARE_FATAL;
OMPI_DECLSPEC extern const Errhandler  ERRORS_RETURN;
OMPI_DECLSPEC extern const Errhandler  ERRORS_THROW_EXCEPTIONS;

// typeclass definitions for MPI_Type_match_size
OMPI_DECLSPEC extern const int TYPECLASS_INTEGER;
OMPI_DECLSPEC extern const int TYPECLASS_REAL;
OMPI_DECLSPEC extern const int TYPECLASS_COMPLEX;

// maximum sizes for strings
OMPI_DECLSPEC extern const int MAX_PROCESSOR_NAME;
OMPI_DECLSPEC extern const int MAX_ERROR_STRING;
OMPI_DECLSPEC extern const int MAX_INFO_KEY;
OMPI_DECLSPEC extern const int MAX_INFO_VAL;
OMPI_DECLSPEC extern const int MAX_PORT_NAME;
OMPI_DECLSPEC extern const int MAX_OBJECT_NAME;

// elementary datatypes (C / C++)
OMPI_DECLSPEC extern const Datatype CHAR;
OMPI_DECLSPEC extern const Datatype SHORT;          
OMPI_DECLSPEC extern const Datatype INT;            
OMPI_DECLSPEC extern const Datatype LONG;
OMPI_DECLSPEC extern const Datatype SIGNED_CHAR;
OMPI_DECLSPEC extern const Datatype UNSIGNED_CHAR;
OMPI_DECLSPEC extern const Datatype UNSIGNED_SHORT; 
OMPI_DECLSPEC extern const Datatype UNSIGNED;       
OMPI_DECLSPEC extern const Datatype UNSIGNED_LONG;  
OMPI_DECLSPEC extern const Datatype FLOAT;
OMPI_DECLSPEC extern const Datatype DOUBLE;
OMPI_DECLSPEC extern const Datatype LONG_DOUBLE;
OMPI_DECLSPEC extern const Datatype BYTE;
OMPI_DECLSPEC extern const Datatype PACKED;
OMPI_DECLSPEC extern const Datatype WCHAR;

// datatypes for reductions functions (C / C++)
OMPI_DECLSPEC extern const Datatype FLOAT_INT;
OMPI_DECLSPEC extern const Datatype DOUBLE_INT;
OMPI_DECLSPEC extern const Datatype LONG_INT;
OMPI_DECLSPEC extern const Datatype TWOINT;
OMPI_DECLSPEC extern const Datatype SHORT_INT;
OMPI_DECLSPEC extern const Datatype LONG_DOUBLE_INT;

// elementary datatype (Fortran)
OMPI_DECLSPEC extern const Datatype INTEGER;
OMPI_DECLSPEC extern const Datatype REAL;
OMPI_DECLSPEC extern const Datatype DOUBLE_PRECISION;
OMPI_DECLSPEC extern const Datatype F_COMPLEX;
OMPI_DECLSPEC extern const Datatype LOGICAL;
OMPI_DECLSPEC extern const Datatype CHARACTER;

// datatype for reduction functions (Fortran)
OMPI_DECLSPEC extern const Datatype TWOREAL;
OMPI_DECLSPEC extern const Datatype TWODOUBLE_PRECISION;
OMPI_DECLSPEC extern const Datatype TWOINTEGER;

// optional datatypes (Fortran)
OMPI_DECLSPEC extern const Datatype INTEGER1;
OMPI_DECLSPEC extern const Datatype INTEGER2;
OMPI_DECLSPEC extern const Datatype INTEGER4;
OMPI_DECLSPEC extern const Datatype REAL2;
OMPI_DECLSPEC extern const Datatype REAL4;
OMPI_DECLSPEC extern const Datatype REAL8;

// optional datatype (C / C++)
OMPI_DECLSPEC extern const Datatype LONG_LONG;
OMPI_DECLSPEC extern const Datatype UNSIGNED_LONG_LONG;

// c++ types
OMPI_DECLSPEC extern const Datatype BOOL;
OMPI_DECLSPEC extern const Datatype COMPLEX;
OMPI_DECLSPEC extern const Datatype DOUBLE_COMPLEX;
OMPI_DECLSPEC extern const Datatype LONG_DOUBLE_COMPLEX;

// special datatypes for contstruction of derived datatypes
OMPI_DECLSPEC extern const Datatype UB;
OMPI_DECLSPEC extern const Datatype LB;

// datatype decoding constants
OMPI_DECLSPEC extern const int COMBINER_NAMED;
OMPI_DECLSPEC extern const int COMBINER_DUP;
OMPI_DECLSPEC extern const int COMBINER_CONTIGUOUS;
OMPI_DECLSPEC extern const int COMBINER_VECTOR;
OMPI_DECLSPEC extern const int COMBINER_HVECTOR_INTEGER;
OMPI_DECLSPEC extern const int COMBINER_HVECTOR;
OMPI_DECLSPEC extern const int COMBINER_INDEXED;
OMPI_DECLSPEC extern const int COMBINER_HINDEXED_INTEGER;
OMPI_DECLSPEC extern const int COMBINER_HINDEXED;
OMPI_DECLSPEC extern const int COMBINER_INDEXED_BLOCK;
OMPI_DECLSPEC extern const int COMBINER_STRUCT_INTEGER;
OMPI_DECLSPEC extern const int COMBINER_STRUCT;
OMPI_DECLSPEC extern const int COMBINER_SUBARRAY;
OMPI_DECLSPEC extern const int COMBINER_DARRAY;
OMPI_DECLSPEC extern const int COMBINER_F90_REAL;
OMPI_DECLSPEC extern const int COMBINER_F90_COMPLEX;
OMPI_DECLSPEC extern const int COMBINER_F90_INTEGER;
OMPI_DECLSPEC extern const int COMBINER_RESIZED;

// thread constants
OMPI_DECLSPEC extern const int THREAD_SINGLE;
OMPI_DECLSPEC extern const int THREAD_FUNNELED;
OMPI_DECLSPEC extern const int THREAD_SERIALIZED;
OMPI_DECLSPEC extern const int THREAD_MULTIPLE;

// reserved communicators
// JGS these can not be const because Set_errhandler is not const
OMPI_DECLSPEC extern Intracomm COMM_WORLD;
OMPI_DECLSPEC extern Intracomm COMM_SELF;

// results of communicator and group comparisons
OMPI_DECLSPEC extern const int IDENT;
OMPI_DECLSPEC extern const int CONGRUENT;
OMPI_DECLSPEC extern const int SIMILAR;
OMPI_DECLSPEC extern const int UNEQUAL;

// environmental inquiry keys
OMPI_DECLSPEC extern const int TAG_UB;
OMPI_DECLSPEC extern const int HOST;
OMPI_DECLSPEC extern const int IO;
OMPI_DECLSPEC extern const int WTIME_IS_GLOBAL;
OMPI_DECLSPEC extern const int APPNUM;
OMPI_DECLSPEC extern const int LASTUSEDCODE;
OMPI_DECLSPEC extern const int UNIVERSE_SIZE;
OMPI_DECLSPEC extern const int WIN_BASE;
OMPI_DECLSPEC extern const int WIN_SIZE;
OMPI_DECLSPEC extern const int WIN_DISP_UNIT;

// collective operations
OMPI_DECLSPEC extern const Op MAX;
OMPI_DECLSPEC extern const Op MIN;
OMPI_DECLSPEC extern const Op SUM;
OMPI_DECLSPEC extern const Op PROD;
OMPI_DECLSPEC extern const Op MAXLOC;
OMPI_DECLSPEC extern const Op MINLOC;
OMPI_DECLSPEC extern const Op BAND;
OMPI_DECLSPEC extern const Op BOR;
OMPI_DECLSPEC extern const Op BXOR;
OMPI_DECLSPEC extern const Op LAND;
OMPI_DECLSPEC extern const Op LOR;
OMPI_DECLSPEC extern const Op LXOR;
OMPI_DECLSPEC extern const Op REPLACE;

// null handles
OMPI_DECLSPEC extern const Group        GROUP_NULL;
OMPI_DECLSPEC extern const Win          WIN_NULL;
OMPI_DECLSPEC extern const Info         INFO_NULL;
//OMPI_DECLSPEC extern const Comm         COMM_NULL;
//OMPI_DECLSPEC extern const MPI_Comm     COMM_NULL;
OMPI_DECLSPEC extern Comm_Null          COMM_NULL;
OMPI_DECLSPEC extern const Datatype     DATATYPE_NULL;
OMPI_DECLSPEC extern Request            REQUEST_NULL;
OMPI_DECLSPEC extern const Op           OP_NULL;
OMPI_DECLSPEC extern const Errhandler   ERRHANDLER_NULL;  
OMPI_DECLSPEC extern const File         FILE_NULL;

// constants specifying empty or ignored input
OMPI_DECLSPEC extern const char**       ARGV_NULL;
OMPI_DECLSPEC extern const char***      ARGVS_NULL;

// empty group
OMPI_DECLSPEC extern const Group  GROUP_EMPTY;

// topologies
OMPI_DECLSPEC extern const int GRAPH;
OMPI_DECLSPEC extern const int CART;

// MPI-2 IO
OMPI_DECLSPEC extern const int MODE_CREATE;
OMPI_DECLSPEC extern const int MODE_RDONLY;
OMPI_DECLSPEC extern const int MODE_WRONLY;
OMPI_DECLSPEC extern const int MODE_RDWR;
OMPI_DECLSPEC extern const int MODE_DELETE_ON_CLOSE;
OMPI_DECLSPEC extern const int MODE_UNIQUE_OPEN;
OMPI_DECLSPEC extern const int MODE_EXCL;
OMPI_DECLSPEC extern const int MODE_APPEND;
OMPI_DECLSPEC extern const int MODE_SEQUENTIAL;

OMPI_DECLSPEC extern const int DISPLACEMENT_CURRENT;

<<<<<<< HEAD
=======
#if !defined(OMPI_IGNORE_CXX_SEEK) && OMPI_WANT_MPI_CXX_SEEK
OMPI_DECLSPEC extern const int SEEK_SET;
OMPI_DECLSPEC extern const int SEEK_CUR;
OMPI_DECLSPEC extern const int SEEK_END;
#endif

>>>>>>> 640178c4
OMPI_DECLSPEC extern const int MAX_DATAREP_STRING;

// one-sided constants
OMPI_DECLSPEC extern const int MODE_NOCHECK;
OMPI_DECLSPEC extern const int MODE_NOPRECEDE;
OMPI_DECLSPEC extern const int MODE_NOPUT;
OMPI_DECLSPEC extern const int MODE_NOSTORE;
OMPI_DECLSPEC extern const int MODE_NOSUCCEED;

OMPI_DECLSPEC extern const int LOCK_EXCLUSIVE;
OMPI_DECLSPEC extern const int LOCK_SHARED;<|MERGE_RESOLUTION|>--- conflicted
+++ resolved
@@ -249,15 +249,12 @@
 
 OMPI_DECLSPEC extern const int DISPLACEMENT_CURRENT;
 
-<<<<<<< HEAD
-=======
 #if !defined(OMPI_IGNORE_CXX_SEEK) && OMPI_WANT_MPI_CXX_SEEK
 OMPI_DECLSPEC extern const int SEEK_SET;
 OMPI_DECLSPEC extern const int SEEK_CUR;
 OMPI_DECLSPEC extern const int SEEK_END;
 #endif
 
->>>>>>> 640178c4
 OMPI_DECLSPEC extern const int MAX_DATAREP_STRING;
 
 // one-sided constants
